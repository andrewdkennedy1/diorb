--- conflicted
+++ resolved
@@ -8,11 +8,6 @@
 pub mod running;
 pub mod start;
 
-<<<<<<< HEAD
-
-pub use start::{StartScreen, StartScreenAction};
-=======
->>>>>>> 8366c805
 pub use config::ConfigScreen;
 pub use history::HistoryScreen;
 pub use results::{ResultAction, ResultsScreen};
